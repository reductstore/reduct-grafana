services:
  grafana:
    extends:
      file: .config/docker-compose-base.yaml
      service: grafana
<<<<<<< HEAD
  reductstore:
    image: reduct/store:latest
    ports:
      - 8383:8383
    environment:
      - RS_API_TOKEN=${RS_API_TOKEN}
    volumes:
      - ./.reductstore:/data
=======
    depends_on:
      - reductstore

  reductstore:
    image: 'reduct/store:latest'
    ports:
      - 8383:8383/tcp
    environment:
      RS_API_TOKEN: "token"
>>>>>>> ab34ff08
<|MERGE_RESOLUTION|>--- conflicted
+++ resolved
@@ -3,7 +3,6 @@
     extends:
       file: .config/docker-compose-base.yaml
       service: grafana
-<<<<<<< HEAD
   reductstore:
     image: reduct/store:latest
     ports:
@@ -11,15 +10,4 @@
     environment:
       - RS_API_TOKEN=${RS_API_TOKEN}
     volumes:
-      - ./.reductstore:/data
-=======
-    depends_on:
-      - reductstore
-
-  reductstore:
-    image: 'reduct/store:latest'
-    ports:
-      - 8383:8383/tcp
-    environment:
-      RS_API_TOKEN: "token"
->>>>>>> ab34ff08
+      - ./.reductstore:/data